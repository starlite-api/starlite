repos:
  - repo: https://github.com/pre-commit/pre-commit-hooks
    rev: v4.3.0
    hooks:
      - id: check-ast
      - id: check-case-conflict
      - id: check-merge-conflict
      - id: debug-statements
      - id: end-of-file-fixer
        exclude: "\\.idea/(.)*"
      - id: trailing-whitespace
  - repo: https://github.com/asottile/pyupgrade
    rev: v2.37.2
    hooks:
      - id: pyupgrade
        args: ["--py37-plus"]
  - repo: https://github.com/pycqa/isort
    rev: 5.10.1
    hooks:
      - id: isort
  - repo: https://github.com/psf/black
    rev: 22.6.0
    hooks:
      - id: black
        args: [--config=./pyproject.toml]
  - repo: https://github.com/codespell-project/codespell
    rev: v2.1.0
    hooks:
      - id: codespell
        args: [-L, crate]
  - repo: https://github.com/asottile/blacken-docs
    rev: v1.12.1
    hooks:
      - id: blacken-docs
  - repo: https://github.com/pre-commit/mirrors-prettier
    rev: "v2.7.1"
    hooks:
      - id: prettier
  - repo: https://github.com/pycqa/bandit
    rev: 1.7.4
    hooks:
      - id: bandit
        exclude: "test_*"
        args: ["-iii", "-ll", "-s=B308,B703"]
  - repo: https://github.com/hadialqattan/pycln
    rev: v2.0.4 # Possible releases: https://github.com/hadialqattan/pycln/releases
    hooks:
      - id: pycln
        args: [--config=pyproject.toml]
  - repo: https://gitlab.com/pycqa/flake8
    rev: 3.9.2
    hooks:
      - id: flake8
        additional_dependencies:
          [
            "flake8-bugbear",
            "flake8-comprehensions",
            "flake8-mutable",
            "flake8-print",
            "flake8-simplify",
            "flake8-type-checking",
          ]
  - repo: https://github.com/ariebovenberg/slotscheck
    rev: v0.14.1
    hooks:
      - id: slotscheck
        exclude: "^(?!starlite/)"
        additional_dependencies:
          [
            openapi_schema_pydantic,
            orjson,
            pydantic,
            pydantic_factories,
            pyyaml,
            starlette,
            sqlalchemy,
            requests,
            jinja2,
            mako,
          ]
  - repo: https://github.com/pycqa/pylint
    rev: "v2.14.5"
    hooks:
      - id: pylint
        exclude: "test_*"
        args: ["--unsafe-load-any-extension=y"]
        additional_dependencies:
          [
            openapi_schema_pydantic,
            orjson,
            pydantic,
            pydantic_factories,
            pyyaml,
            starlette,
            sqlalchemy,
<<<<<<< HEAD
            setuptools_rust,
            tortoise_orm,
            setuptools_rust,
=======
            tortoise_orm,
>>>>>>> 2d02de2a
          ]
  - repo: https://github.com/pre-commit/mirrors-mypy
    rev: "v0.971"
    hooks:
      - id: mypy
        additional_dependencies:
          [
            orjson,
            types-PyYAML,
            types-requests,
            openapi_schema_pydantic,
            pydantic,
            pydantic_factories,
            starlette,
            sqlalchemy,
            types-freezegun,
          ]<|MERGE_RESOLUTION|>--- conflicted
+++ resolved
@@ -93,13 +93,8 @@
             pyyaml,
             starlette,
             sqlalchemy,
-<<<<<<< HEAD
             setuptools_rust,
             tortoise_orm,
-            setuptools_rust,
-=======
-            tortoise_orm,
->>>>>>> 2d02de2a
           ]
   - repo: https://github.com/pre-commit/mirrors-mypy
     rev: "v0.971"
